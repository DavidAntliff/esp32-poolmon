--- conflicted
+++ resolved
@@ -34,11 +34,6 @@
 #define I2C_MASTER_TX_BUF_LEN    0                     // disabled
 #define I2C_MASTER_RX_BUF_LEN    0                     // disabled
 #define I2C_MASTER_FREQ_HZ       100000                // Hz
-<<<<<<< HEAD
-//#define I2C_MASTER_FREQ_HZ       10000                 // Hz
-=======
-//#define I2C_MASTER_FREQ_HZ       20000                // Hz
->>>>>>> 97f5b8d4
 
 typedef struct
 {
