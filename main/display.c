--- conflicted
+++ resolved
@@ -41,12 +41,8 @@
 #define SMBUS_TIMEOUT     1000   // milliseconds
 #define DISPLAY_WIDTH     I2C_LCD1602_NUM_VISIBLE_COLUMNS
 #define ROW_STRING_WIDTH  (DISPLAY_WIDTH + 1)    // room for null terminator
-<<<<<<< HEAD
 #define TICKS_PER_UPDATE  (1000 / portTICK_RATE_MS)
 #define TICKS_PER_POLL    (5)    // ticks per button poll
-=======
-#define TICKS_PER_UPDATE  (10 / portTICK_RATE_MS)
->>>>>>> 97f5b8d4
 
 #ifndef BUILD_TIMESTAMP
 #  warning "Please ensure BUILD_TIMESTAMP is defined"
@@ -382,23 +378,12 @@
 {
     int * display_count = (int *)state;
     ++*display_count;
-<<<<<<< HEAD
-    //I2C_LCD1602_ERROR_CHECK(_clear(lcd_info));
     char line[ROW_STRING_WIDTH] = "";
     snprintf(line, ROW_STRING_WIDTH, "ALARM %-6d    ", *display_count);
     I2C_LCD1602_ERROR_CHECK(_move_cursor(lcd_info, 0, 0));
     I2C_LCD1602_ERROR_CHECK(_write_string(lcd_info, line));
     I2C_LCD1602_ERROR_CHECK(_move_cursor(lcd_info, 0, 1));
     I2C_LCD1602_ERROR_CHECK(_write_string(lcd_info, "ABCDEFGHIJKLMNOP"));
-=======
-    //I2C_LCD1602_ERROR_CHECK(i2c_lcd1602_clear(lcd_info));
-    char line[ROW_STRING_WIDTH] = "";
-    snprintf(line, ROW_STRING_WIDTH, "ALARM %-6d    ", *display_count);
-    I2C_LCD1602_ERROR_CHECK(i2c_lcd1602_move_cursor(lcd_info, 0, 0));
-    I2C_LCD1602_ERROR_CHECK(i2c_lcd1602_write_string(lcd_info, line));
-    I2C_LCD1602_ERROR_CHECK(i2c_lcd1602_move_cursor(lcd_info, 0, 1));
-    I2C_LCD1602_ERROR_CHECK(i2c_lcd1602_write_string(lcd_info, "ABCDEFGHIJKLMNOP"));
->>>>>>> 97f5b8d4
 }
 
 static void _handle_page_advanced(const i2c_lcd1602_info_t * lcd_info, void * state)
